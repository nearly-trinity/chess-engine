# game-solver-template
<<<<<<< HEAD
Asjal Ahmad - 0854523
Nathan Early 
=======
Asjal Ahmad
Nathan Early - 0850898 
>>>>>>> 013b65c2
Janet Jiang
Garrett Greiner - 0850844
Trey Lisauckis - 0850163<|MERGE_RESOLUTION|>--- conflicted
+++ resolved
@@ -1,11 +1,5 @@
-# game-solver-template
-<<<<<<< HEAD
 Asjal Ahmad - 0854523
-Nathan Early 
-=======
-Asjal Ahmad
 Nathan Early - 0850898 
->>>>>>> 013b65c2
 Janet Jiang
 Garrett Greiner - 0850844
 Trey Lisauckis - 0850163