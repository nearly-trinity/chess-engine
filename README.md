<<<<<<< HEAD
Knights and Knaves
Asjal "loser" Ahmad - 0854523
=======
help us

Asjal Ahmad - 0854523
>>>>>>> b888be3e
Nathan Early - 0850898 
Janet Jiang
Garrett Greiner - 0850844
Trey Lisauckis - 0850163<|MERGE_RESOLUTION|>--- conflicted
+++ resolved
@@ -1,12 +1,13 @@
-<<<<<<< HEAD
 Knights and Knaves
-Asjal "loser" Ahmad - 0854523
-=======
-help us
 
 Asjal Ahmad - 0854523
->>>>>>> b888be3e
+
 Nathan Early - 0850898 
+
 Janet Jiang
+
 Garrett Greiner - 0850844
-Trey Lisauckis - 0850163+
+Trey Lisauckis - 0850163
+
+Asjal "loser" Ahmad - 0854523