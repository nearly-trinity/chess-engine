module Engine where 

import Data.List
import Data.List.Split
import Data.Maybe
import Data.Set (intersection, difference, singleton, Set, fromList, member, insert)
import qualified Data.Set as Set
--import Data.Char (isAsciiLower, isAsciiUpper, chr)
import Data.Char
import System.IO
import System.Environment



----------------------------------------------------------------------------
--                          Data Types and Aliases
---------------------------------------------------------------------------- 

type GameState = (Color, Board)

-- bool to determine end game state
data Outcome = Win Color | Tie deriving (Show, Eq)

data Turn = TColor Color deriving (Show, Eq)

-- board is a list of location and the piece on that location
type Board = [(Location, Piece)]

-- a piece will have color(black/white), type(king, queen, ... etc)
data Piece = Piece { pColor :: Color,
                     pType :: PieceType }
             deriving (Eq, Ord)

data Color = Black | White deriving (Show, Eq, Ord)
data PieceType = King | Queen | Rook | Bishop | Knight | Pawn deriving (Show, Eq, Ord)

-- location using a tuple of row and column number
type Location = (Int, Int)

-- matrix notation
type RowNum = Int
type ColNum = Int

-- uppercase letters are for pieces of white team; lowercase letters are for black team
instance Show Piece where
    show (Piece White King) = "K"
    show (Piece White Queen) = "Q"
    show (Piece White Rook) = "R"
    show (Piece White Bishop) = "B"
    show (Piece White Knight) = "N"
    show (Piece White Pawn) = "P"
    show (Piece Black King) = "k"
    show (Piece Black Queen) = "q"
    show (Piece Black Rook) = "r"
    show (Piece Black Bishop) = "b"
    show (Piece Black Knight) = "n"
    show (Piece Black Pawn) = "p"


----------------------------------------------------------------------------
--                          Board Parser
---------------------------------------------------------------------------- 

-- FEN notation
{- 
    <FEN> ::=  <Piece Placement>
       ' ' <Side to move>
       ' ' <Castling ability>
       ' ' <En passant target square>
       ' ' <Halfmove clock>
       ' ' <Fullmove counter>

-- "5r2/2p2rb1/1pNp4/p2Pp1pk/2P1K3/PP3PP1/5R2/5R2 | w | - | - | 1 | 51"
-- The first field represents the placement of pieces. It starts describing the content of each square, beginning from the eighth rank (lowermost row) and ending with the first (topmost row). For each rank, squares begin from the first file (leftmost column) and go to the eighth (rightmost column).
-- Side to move is one lowercase letter for either White ('w') or Black ('b').
-- If neither side can castle, the symbol '-' is used, otherwise each of four individual castling rights for king and queen castling for both sides are indicated by a sequence of one to four letters.
-- The en passant target square is specified after a double push of a pawn, no matter whether an en passant capture is really possible or not [2] [3] [4] . Other moves than double pawn pushes imply the symbol '-' for this FEN field.
-- The halfmove clock specifies a decimal number of half moves with respect to the 50 move draw rule. It is reset to zero after a capture or a pawn move and incremented otherwise.
-- The number of the full moves in a game. It starts at 1, and is incremented after each Black's move.
-- more info: https://www.chessprogramming.org/Forsyth-Edwards_Notation#Piece_Placement
-}

-- functions to extract turn/board from gameState
getTurn :: GameState -> Color
getTurn (turn,_) = turn
getBoard :: GameState -> Board
getBoard (_,board) = board

prettyBoard :: Board -> [((Char, RowNum), Piece)]
prettyBoard = map (\((col,row), piece) -> ((chr (64+col),row), piece))


-- blackTurnState = readState "r3kb1r/ppp3pp/5p2/3p1b2/6P1/4P3/P2NBPP1/3K3R b kq - 0 16"
-- parses the FEN notation
readState :: String -> GameState
readState input = let
    (boardData:rest) = splitOn " " input
    turn = case head rest of -- this is either "w" or "b"
        "w" -> White
        "b" -> Black
        x -> error "invalid turn"
    board = let
        rows = [8,7..1] `zip` splitOn "/" boardData
        in concat [readRow str rowNum 1 | (rowNum, str) <- rows]
    in (turn, catMaybes board)

-- helper for readBoard
readRow :: String -> RowNum -> ColNum -> [Maybe (Location, Piece)]
readRow _ 9 _ = [] -- edge of the board
readRow [] _ _= [] -- end of string
readRow (char:str) rowNum colNum
    | char >= '1' && char <= '9' = -- blank spaces
        Nothing : readRow str rowNum (colNum + (read [char] :: Int))
    | isAsciiLower char || isAsciiUpper char = let -- black / white pieces
    piece = case char of
        'k' -> Piece Black King
        'q' -> Piece Black Queen
        'r' -> Piece Black Rook
        'b' -> Piece Black Bishop
        'n' -> Piece Black Knight
        'p' -> Piece Black Pawn
        'K' -> Piece White King
        'Q' -> Piece White Queen
        'R' -> Piece White Rook
        'B' -> Piece White Bishop
        'N' -> Piece White Knight
        'P' -> Piece White Pawn
        x -> error "invalid piece"
    in (Just ((colNum, rowNum), piece) : readRow str rowNum (colNum+1))
    | otherwise = error "invalid parse input"

----------------------------------------------------------------------------
--                          Legal Moves
---------------------------------------------------------------------------- 

-- check if a location is in bounds of the 8x8 grid
inBounds :: (RowNum, ColNum) -> Bool
inBounds (row, col) = row <= 8 && row >= 1 && col <= 8 && col >= 1

-- check if a piece is the same team as a piece on a location on the board
isSameColor :: Board -> (RowNum, ColNum) -> Color -> Bool
isSameColor board loc color =
    case lookup loc board of
        Just found -> color == pColor found
        Nothing -> error "invalid location in isSameColor"

-- check if a location is unoccupied
isEmpty :: Board -> (RowNum, ColNum) -> Bool
isEmpty board loc = loc `notElem` map fst board

-- reverse lookUp based on piece value
lookupLoc :: Board -> Piece -> Maybe Location
lookupLoc [] _ = Nothing
lookupLoc ((loc,piece):pieces) query =
    if piece == query
    then Just loc
    else lookupLoc pieces query

-- returns a list of possible moves for a given piece at a given location using a direction lambda
directionalMoves :: ((Int,Int) -> (Int,Int)) -> Board -> (RowNum, ColNum) -> Color -> [(RowNum, ColNum)] -> [(RowNum, ColNum)]
directionalMoves f board loc@(x,y) color moves
    | inBounds loc =
        if isEmpty board loc then directionalMoves f board (f loc) color (loc:moves)
        else
            if isSameColor board loc color then moves
            else loc:moves
    | otherwise = moves

-- returns a bool that represents if a move to a certain location on a board is permisilbe
shouldMove :: Board -> (RowNum, ColNum) -> Color -> Bool
shouldMove board loc color
    | inBounds loc =
        isEmpty board loc || not (isSameColor board loc color)
    | otherwise = False

-- calls directionalMoves to get the list of possible row moves for a given loc
rowMoves :: Board -> (RowNum, ColNum) -> Color -> [(RowNum, ColNum)] -> [(RowNum, ColNum)]
rowMoves board loc@(x,y) color moves  = directionalMoves (\(x,y)->(x+1,y)) board (x+1,y) color [] ++ directionalMoves (\(x,y)->(x-1,y)) board (x-1,y) color []

-- calls directionalMoves to get the list of possible column moves for a given loc
colMoves :: Board -> (RowNum, ColNum) -> Color -> [(RowNum, ColNum)] -> [(RowNum, ColNum)]
colMoves board loc@(x,y) color moves  = directionalMoves (\(x,y)->(x,y+1)) board (x,y+1) color [] ++ directionalMoves (\(x,y)->(x,y-1)) board (x,y-1) color []

-- calls directionalMoves to get the list of possible diagonal moves for a given loc
diagMoves :: Board -> (RowNum, ColNum) -> Color -> [(RowNum, ColNum)] -> [(RowNum, ColNum)]
diagMoves board loc@(x,y) color moves  =
    directionalMoves (\(x,y)->(x+1,y+1)) board (x+1,y+1) color [] ++
    directionalMoves (\(x,y)->(x-1,y-1)) board (x-1,y-1) color [] ++
    directionalMoves (\(x,y)->(x+1,y-1)) board (x+1,y-1) color [] ++
    directionalMoves (\(x,y)->(x-1,y+1)) board (x-1,y+1) color []

knightMoves :: Board -> (RowNum, ColNum) -> Color -> [(RowNum, ColNum)]
knightMoves board loc@(x,y) color = filter (\pos -> shouldMove board pos color) possibleLocs
    where
        possibleLocs =
            [(x+1,y+2),(x+2,y+1), (x-1,y+2), (x-2,y+1), (x-1,y-2), (x-2,y-1), (x+1,y-2), (x+2,y-1)]

pawnMove :: Board -> (ColNum , RowNum) -> Color -> [(ColNum, RowNum)]
pawnMove board loc@(col,row) color = let
    -- for normal movement of pawn piece
    moveSquares = case color of
        Black -> -- if row number is 7 then we can move twice
            pawnAdvance (\(col, row) -> (col, row-1)) (\(col, row) -> (col, row-2)) 7
        White -> -- if row number is 2 then we can move twice
            pawnAdvance (\(col, row) -> (col, row+1)) (\(col, row) -> (col, row+2)) 2
    -- for when pawn can capture an enemy piece diagonally 
    captureSquares = case color of
        Black ->
            pawnCapture (\(col, row) -> (col-1, row-1)) (\(col, row) -> (col+1, row-1))
        White ->
            pawnCapture (\(col, row) -> (col-1, row+1)) (\(col, row) -> (col+1, row+1))
    in moveSquares ++ captureSquares
    where
        pawnAdvance f1 f2 strtRow =
            let oneAdvance = lookup (f1 loc) board
                twoAdvance = lookup (f2 loc) board
            in  if isNothing oneAdvance && row == strtRow && isNothing twoAdvance
                then [f1 loc, f2 loc] else
                [f1 loc | isNothing oneAdvance]
        pawnCapture f1 f2 =
            let leftAdvance  = lookup (f1 loc) board
                rightAdvance = lookup (f2 loc) board
                leftCap = case leftAdvance of
                    Nothing -> False
                    x -> pColor (fromJust leftAdvance) /= color
                rightCap = case rightAdvance of
                    Nothing -> False
                    x -> pColor (fromJust rightAdvance) /= color
            in  if leftCap && rightCap
                    then [f1 loc, f2 loc] else
                if leftCap then [f1 loc] else
                    [f2 loc | rightCap]

kingMoves :: Board -> (RowNum, ColNum) -> Color -> [(RowNum, ColNum)]
kingMoves board loc@(x, y) color = filter (\pos -> shouldMove board pos color) possibleLocs
    where
        possibleLocs =
            [(x+1,y+1),(x+1,y-1), (x-1,y+1), (x-1,y-1), (x,y-1), (x-1,y), (x+1,y), (x,y+1)]

-- gets the list of possible moves for a piece depending on its piece type
getMoves :: GameState -> (Location, Piece) -> [(Location, Piece)]
getMoves (turn, board) (loc, piece) =
    let color = pColor piece
        checkPiece = lookup loc board
    in if isNothing checkPiece && color == turn
       then error "no piece at location"
       else if fromJust checkPiece /= piece
       then error $ "incorrect piece at location" ++ (show (fromJust checkPiece)) ++ ", " ++ show piece
       else let 

       locs = case pType piece of
         King -> kingMoves board loc color
         Queen -> rows ++ cols ++ diags
             where
                 rows = rowMoves board loc color []
                 cols = colMoves board loc color []
                 diags = diagMoves board loc color []
         Rook -> rows ++ cols
             where
                 rows = rowMoves board loc color []
                 cols = colMoves board loc color []
         Bishop -> diags
             where
                 diags = diagMoves board loc color []
         Knight -> knightMoves board loc color
         Pawn -> pawnMove board loc color
       in map (\loc -> (loc, piece)) locs

-- converts col numbers to letters like a typical chess board
prettyMoves :: [(ColNum, RowNum)] -> [(Char, RowNum)]
prettyMoves = map (\(col, row) -> (chr (64 + col), row))
{-
----------------------------------------------------------------------------
--                          Display Board
---------------------------------------------------------------------------- 

-- Used to offset lines when printing the board
offsetStr = "  "

-- Returns the concatenation of the strings with a newline added at the end
format :: [String] -> String
format strs = concat $ strs ++ ["\n"]

-- Returns the strings with an offset at the front
offset :: [String] -> [String]
offset strs = offsetStr : strs

-- Returns a nicely formatted string that represents a board
printBoard :: GameState -> IO ()
printBoard (_,board) = putStr $ displayBoard board

displayBoard :: Board -> String
displayBoard b = makeRows b ++ makeLine ++ makeBorder

-- Creates the line with the labels for the columns of the board
makeBorder :: String
makeBorder = format $ offset (map (\x -> "  " ++ [x] ++ " ") ['a'..'h'])

-- Creates a string for all of the rows of the board
makeRows:: Board -> String
makeRows b = concatMap (makeRow b) [8,7..1]

-- Creates a string for a given row of the board
makeRow :: Board -> Int -> String
makeRow b n = format [makeLine, show n, " ", makeContent b n]

-- Creates a horizontal line
makeLine :: String
makeLine =  format $ offset (replicate 8 " ---")

-- Makes the middle of the cells
makeContent :: Board -> Int -> String
makeContent b n = concat $ ([(\ x -> "| " ++ makePiece b x ++ " ") (i, n) | i <- [1 .. 8]]) ++ ["|"]

-- Returns the representation of a piece, or a space if there is no piece at that location
makePiece :: Board -> Location -> String
makePiece b loc =
    maybe " " show (lookupVal loc b)

-- Just a simple lookup function
lookupVal :: Eq a => a -> [(a, b)] -> Maybe b
lookupVal key lst = lookupHelper ([snd x | x <- lst, key == fst x])

lookupHelper :: [b] -> Maybe b
lookupHelper [x]  = Just x
lookupHelper lst  = Nothing
-}
------------------------------------------------------------------
--                      Game Engine
------------------------------------------------------------------

opColor :: Color -> Color
opColor Black = White
opColor White = Black

makeMove :: GameState -> (Location, Piece) -> Location -> GameState
makeMove (turn, board) (from, piece) to = let
    color = pColor piece
    capPiece = (to, fromJust $ lookup to board)
    capBoard = filter (\p -> p /= (from,piece) && p /= capPiece) board
    remBoard = filter (/= (from, piece)) board
    possibleMoves = map fst $ getMoves (turn, board) (from, piece) 
    in 
        if to `elem` possibleMoves && color == turn then 
            if not (isNothing (lookup to board)) -- if we need to caputure a piece
                then (opColor color, (to, piece):capBoard)
            else (opColor color, (to, piece):remBoard)
        else error "invalid move"



isWinner :: Board -> Maybe Outcome
isWinner board = let pieces = [piece | (loc,piece) <- board]
                 in
                     if elem (Piece Black King) pieces && notElem (Piece White King) pieces
                         then Just (Win Black)
                     else if elem (Piece White King) pieces && notElem (Piece Black King) pieces
                         then Just (Win White)
                     else if notElem (Piece White King) pieces && notElem (Piece Black King) pieces
                         then error "invalid board: both kings do not exist"
                     else Nothing

type EvalScore = Double
type ColoredPieces = [(Location, Piece)]

(whitePos, blackPos) = partition (\(loc, p) -> pColor p == White) blackTurnBoard

mobilityScore :: GameState -> ColoredPieces -> Int
mobilityScore state pieces = let
    allMoves = [getMoves state piece | piece <- pieces]
    in length $ concat allMoves

materialScore :: ColoredPieces -> Int
materialScore [] = 0
materialScore ((loc,p):ps) = case pType p of
    Queen -> 9 + materialScore ps
    Rook -> 5 + materialScore ps
    Bishop -> 3 + materialScore ps
    Knight -> 3 + materialScore ps
    Pawn -> 1 + materialScore ps
    x -> 0 + materialScore ps

eval :: GameState -> EvalScore
eval (turn, board) = let
    (whitePos, blackPos) = partition (\(loc, p) -> pColor p == White) board
    matScore = materialScore whitePos - materialScore blackPos
    whiteMobile = mobilityScore (turn,board) whitePos
    blackMobile = mobilityScore (turn,board) blackPos
    mobScore = fromIntegral (whiteMobile - blackMobile) / 5
    in fromIntegral matScore + mobScore


-- black eval is (-), white eval is (+), thus if black is winning the evaluation will be negative
-- use some evaluation funtion to calculate the position

--------------------------------------------
--               Best Play
-------------------------------------------

maxDepth = 4
type Move = (Location, Piece)
type PieceLocation = (Location, Piece)
-- generate the game tree by evaluating every possible move for every piece
-- generate all moves: [getMoves GameState piece | piece <- All Pieces]
-- for each move in all moves, call makeMove to return the updated GameState and do this recursively
-- p :: (Location, Piece)
-- allMoves :: list of tuple of piece that is being moves and all of its possible moves

statesForPiece :: GameState -> PieceLocation -> [Move] -> [(Move, GameState)]
statesForPiece state from@(loc, piece) moves = [(move, makeMove state from to) | move@(to,p) <- moves] 
 
bestMove :: GameState -> Move
bestMove = undefined

bestOption :: GameState -> Move
bestOption curState@(turn, board) = let
    allMoves = [(p, getMoves curState p) | p <- board, pColor (snd p) == turn]
    nextStates = concat [statesForPiece curState piece moves | (piece, moves) <- allMoves]
    evalStates = map (\(mv, state) -> (eval state, (mv,state))) nextStates
    in case turn of 
        Black -> fst $ snd $ minimum evalStates 
        White -> fst $ snd $ maximum evalStates


--------------------------------------------
--               Test Code
-------------------------------------------

obviousMoveBlack = readState "rnbqkbnr/ppp1pp1p/6p1/3p3Q/3P4/4P3/PPP2PPP/RNB1KBNR b KQkq - 1 3"
obviousMoveWhite = readState "rnb1kbnr/ppp1pppp/8/3p4/3P2q1/4P2P/PPP2PP1/RNBQKBNR w KQkq - 1 4"

startingState = readState "rnbqkbnr/pppppppp/8/8/8/8/PPPPPPPP/RNBQKBNR w KQkq - 0 1"
startingBoard = getBoard startingState

midgameState = readState "r1b1kb1r/p4p1p/1qp2np1/3p4/2pP4/2N1PN2/PP2QPPP/R1B1K2R w KQkq - 0 11"
midgameBoard = getBoard midgameState

sampleState = readState "r1b1kb1r/ppp1pppp/8/3pn3/3P4/4P1P1/P2N1PP1/3K1B1R w kq - 0 13"
blkFavBoard = getBoard sampleState

blackTurnState = readState "r3kb1r/ppp3pp/5p2/3p1b2/6P1/4P3/P2NBPP1/3K3R b kq - 0 16"
blackTurnBoard = snd blackTurnState

sampleState2 = readState "r1b4r/p2k1pbp/1qp2np1/3P4/2pP4/2N2N2/PP2QPPP/R1B1K2R w KQ - 1 13"
sampleBoard2 = snd sampleState2

pawnTestState = readState "r2qkb1r/1pp2p2/2npbn2/pP2p2p/3P2p1/2N1PN1P/P1P2PP1/R1BQKB1R w kq - 2 10"
pawnTestBoard = snd $ readState "r2qkb1r/1pp2p2/2npbn2/pP2p2p/3P2p1/2N1PN1P/P1P2PP1/R1BQKB1R w kq - 2 10"

winnerState = readState "8/8/8/8/8/8/8/8 w kq - 2 10"
winnerBoard = snd $ readState "8/8/8/8/8/8/8/8 w kq - 2 10"

{-
testGetMoves :: [(RowNum, ColNum)]
testGetMoves = getMoves pawnTestState ((5,5),Piece Black Pawn)

testIncorrectGetMoves :: [(RowNum, ColNum)]
testIncorrectGetMoves = getMoves startingState ((2,5),Piece White Knight)

testAllPieces :: GameState -> [(Piece, [(Char, RowNum)])]
testAllPieces state@(_,board) = [(piece, prettyMoves  $ getMoves state (loc, piece)) | (loc, piece) <- board]
<<<<<<< HEAD
{-
=======
-}
>>>>>>> cd24cad0
--------------------------------------------
--               IO Stuff
--------------------------------------------               

loadGame :: FilePath -> IO GameState
loadGame f =
    do gs <- readFile f
       return (readState gs)

writeGame :: GameState -> FilePath -> IO ()
writeGame gs f =
    writeFile f (toFEN gs)

toFEN :: GameState -> String
toFEN (c, b) =
    let rowsFEN = map (rowToFEN b) [8,7..1]
    in concat $ rowsFEN ++ [" w "]

rowToFEN :: Board -> Int -> String
rowToFEN b r =
    let rowStr = map (makePiece b) ([(i, r) | i <- [1 .. 8]])
        groups = groupBy (\x y -> not $ (x == " " || y == " ") && x /= y) rowStr
        fen = map (\lst -> if head lst == " " then show $ length lst else concat lst) groups
    in concat $ if r /= 1 then fen ++ ["/"] else fen

putWinner :: GameState -> IO ()
putWinner gs = undefined
-}<|MERGE_RESOLUTION|>--- conflicted
+++ resolved
@@ -459,11 +459,8 @@
 
 testAllPieces :: GameState -> [(Piece, [(Char, RowNum)])]
 testAllPieces state@(_,board) = [(piece, prettyMoves  $ getMoves state (loc, piece)) | (loc, piece) <- board]
-<<<<<<< HEAD
+-}
 {-
-=======
--}
->>>>>>> cd24cad0
 --------------------------------------------
 --               IO Stuff
 --------------------------------------------               
@@ -491,4 +488,4 @@
 
 putWinner :: GameState -> IO ()
 putWinner gs = undefined
--}+-}
