--- conflicted
+++ resolved
@@ -349,11 +349,7 @@
             let allMoves = [(p, getMoves (col, board, turns) p) | p <- board, pColor (snd p) == col]
                 nextStates = concat [statesForPiece (col, board, turns) piece moves | (piece, moves) <- allMoves]
                 res = map (\(mv, state) -> whoWillWin state) nextStates
-<<<<<<< HEAD
-            in if (colorIsPresent col res) then Win col else Win (inverse col)
-=======
             in if(colorIsPresent col res) then Win col else Win (inverse col)
->>>>>>> 7bcd9df5
 
 inverse :: Color -> Color
 inverse White = Black
