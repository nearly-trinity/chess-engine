import Data.List
import Data.List.Split
import Data.Maybe
import Data.Set (intersection, difference, singleton, Set, fromList, member, insert)
import qualified Data.Set as Set
--import Data.Char (isAsciiLower, isAsciiUpper, chr)
import Data.Char
import System.IO
import System.Environment



----------------------------------------------------------------------------
--                          Data Types and Aliases
---------------------------------------------------------------------------- 

type GameState = (Color, Board)

-- bool to determine end game state
data Outcome = Win Color | Tie deriving (Show, Eq)

<<<<<<< HEAD
data Turn = TColor Color deriving (Show, Eq)

=======
>>>>>>> bed475ce
-- board is a list of location and the piece on that location
type Board = [(Location, Piece)]

-- a piece will have color(black/white), type(king, queen, ... etc)
data Piece = Piece { pColor :: Color,
                     pType :: PieceType }
             deriving (Eq, Ord)

data Color = Black | White deriving (Show, Eq, Ord)
data PieceType = King | Queen | Rook | Bishop | Knight | Pawn deriving (Show, Eq, Ord)

-- location using a tuple of row and column number
type Location = (Int, Int)

-- matrix notation
type RowNum = Int
type ColNum = Int

-- uppercase letters are for pieces of white team; lowercase letters are for black team
instance Show Piece where
    show (Piece White King) = "K"
    show (Piece White Queen) = "Q"
    show (Piece White Rook) = "R"
    show (Piece White Bishop) = "B"
    show (Piece White Knight) = "N"
    show (Piece White Pawn) = "P"
    show (Piece Black King) = "k"
    show (Piece Black Queen) = "q"
    show (Piece Black Rook) = "r"
    show (Piece Black Bishop) = "b"
    show (Piece Black Knight) = "n"
    show (Piece Black Pawn) = "p"


----------------------------------------------------------------------------
--                          Board Parser
---------------------------------------------------------------------------- 

-- FEN notation
{- 
    <FEN> ::=  <Piece Placement>
       ' ' <Side to move>
       ' ' <Castling ability>
       ' ' <En passant target square>
       ' ' <Halfmove clock>
       ' ' <Fullmove counter>

-- "5r2/2p2rb1/1pNp4/p2Pp1pk/2P1K3/PP3PP1/5R2/5R2 | w | - | - | 1 | 51"
-- The first field represents the placement of pieces. It starts describing the content of each square, beginning from the eighth rank (lowermost row) and ending with the first (topmost row). For each rank, squares begin from the first file (leftmost column) and go to the eighth (rightmost column).
-- Side to move is one lowercase letter for either White ('w') or Black ('b').
-- If neither side can castle, the symbol '-' is used, otherwise each of four individual castling rights for king and queen castling for both sides are indicated by a sequence of one to four letters.
-- The en passant target square is specified after a double push of a pawn, no matter whether an en passant capture is really possible or not [2] [3] [4] . Other moves than double pawn pushes imply the symbol '-' for this FEN field.
-- The halfmove clock specifies a decimal number of half moves with respect to the 50 move draw rule. It is reset to zero after a capture or a pawn move and incremented otherwise.
-- The number of the full moves in a game. It starts at 1, and is incremented after each Black's move.
-- more info: https://www.chessprogramming.org/Forsyth-Edwards_Notation#Piece_Placement
-}

-- functions to extract turn/board from gameState
getTurn :: GameState -> Color
getTurn (turn,_) = turn
getBoard :: GameState -> Board
getBoard (_,board) = board

prettyBoard :: Board -> [((Char, RowNum), Piece)]
prettyBoard = map (\((col,row), piece) -> ((chr (64+col),row), piece))


-- blackTurnState = readState "r3kb1r/ppp3pp/5p2/3p1b2/6P1/4P3/P2NBPP1/3K3R b kq - 0 16"
-- parses the FEN notation
readState :: String -> GameState
readState input = let
    (boardData:rest) = splitOn " " input
    turn = case head rest of -- this is either "w" or "b"
        "w" -> White
        "b" -> Black
        x -> error "invalid turn"
    board = let
        rows = [8,7..1] `zip` splitOn "/" boardData
        in concat [readRow str rowNum 1 | (rowNum, str) <- rows]
    in (turn, catMaybes board)

-- helper for readBoard
readRow :: String -> RowNum -> ColNum -> [Maybe (Location, Piece)]
readRow _ 9 _ = [] -- edge of the board
readRow [] _ _= [] -- end of string
readRow (char:str) rowNum colNum
    | char >= '1' && char <= '9' = -- blank spaces
        Nothing : readRow str rowNum (colNum + (read [char] :: Int))
    | isAsciiLower char || isAsciiUpper char = let -- black / white pieces
    piece = case char of
        'k' -> Piece Black King
        'q' -> Piece Black Queen
        'r' -> Piece Black Rook
        'b' -> Piece Black Bishop
        'n' -> Piece Black Knight
        'p' -> Piece Black Pawn
        'K' -> Piece White King
        'Q' -> Piece White Queen
        'R' -> Piece White Rook
        'B' -> Piece White Bishop
        'N' -> Piece White Knight
        'P' -> Piece White Pawn
        x -> error "invalid piece"
    in (Just ((colNum, rowNum), piece) : readRow str rowNum (colNum+1))
    | otherwise = error "invalid parse input"

----------------------------------------------------------------------------
--                          Legal Moves
---------------------------------------------------------------------------- 

-- check if a location is in bounds of the 8x8 grid
inBounds :: (RowNum, ColNum) -> Bool
inBounds (row, col) = row <= 8 && row >= 1 && col <= 8 && col >= 1

-- check if a piece is the same team as a piece on a location on the board
isSameColor :: Board -> (RowNum, ColNum) -> Color -> Bool
isSameColor board loc color =
    case lookup loc board of
        Just found -> color == pColor found
        Nothing -> error "invalid location in isSameColor"

-- check if a location is unoccupied
isEmpty :: Board -> (RowNum, ColNum) -> Bool
isEmpty board loc = loc `notElem` map fst board

-- reverse lookUp based on piece value
lookupLoc :: Board -> Piece -> Maybe Location
lookupLoc [] _ = Nothing
lookupLoc ((loc,piece):pieces) query =
    if piece == query
    then Just loc
    else lookupLoc pieces query

-- returns a list of possible moves for a given piece at a given location using a direction lambda
directionalMoves :: ((Int,Int) -> (Int,Int)) -> Board -> (RowNum, ColNum) -> Color -> [(RowNum, ColNum)] -> [(RowNum, ColNum)]
directionalMoves f board loc@(x,y) color moves
    | inBounds loc =
        if isEmpty board loc then directionalMoves f board (f loc) color (loc:moves)
        else
            if isSameColor board loc color then moves
            else loc:moves
    | otherwise = moves

-- returns a bool that represents if a move to a certain location on a board is permisilbe
shouldMove :: Board -> (RowNum, ColNum) -> Color -> Bool
shouldMove board loc color
    | inBounds loc =
        isEmpty board loc || not (isSameColor board loc color)
    | otherwise = False

-- calls directionalMoves to get the list of possible row moves for a given loc
rowMoves :: Board -> (RowNum, ColNum) -> Color -> [(RowNum, ColNum)] -> [(RowNum, ColNum)]
rowMoves board loc@(x,y) color moves  = directionalMoves (\(x,y)->(x+1,y)) board (x+1,y) color [] ++ directionalMoves (\(x,y)->(x-1,y)) board (x-1,y) color []

-- calls directionalMoves to get the list of possible column moves for a given loc
colMoves :: Board -> (RowNum, ColNum) -> Color -> [(RowNum, ColNum)] -> [(RowNum, ColNum)]
colMoves board loc@(x,y) color moves  = directionalMoves (\(x,y)->(x,y+1)) board (x,y+1) color [] ++ directionalMoves (\(x,y)->(x,y-1)) board (x,y-1) color []

-- calls directionalMoves to get the list of possible diagonal moves for a given loc
diagMoves :: Board -> (RowNum, ColNum) -> Color -> [(RowNum, ColNum)] -> [(RowNum, ColNum)]
diagMoves board loc@(x,y) color moves  =
    directionalMoves (\(x,y)->(x+1,y+1)) board (x+1,y+1) color [] ++
    directionalMoves (\(x,y)->(x-1,y-1)) board (x-1,y-1) color [] ++
    directionalMoves (\(x,y)->(x+1,y-1)) board (x+1,y-1) color [] ++
    directionalMoves (\(x,y)->(x-1,y+1)) board (x-1,y+1) color []

knightMoves :: Board -> (RowNum, ColNum) -> Color -> [(RowNum, ColNum)]
knightMoves board loc@(x,y) color = filter (\pos -> shouldMove board pos color) possibleLocs
    where
        possibleLocs =
            [(x+1,y+2),(x+2,y+1), (x-1,y+2), (x-2,y+1), (x-1,y-2), (x-2,y-1), (x+1,y-2), (x+2,y-1)]

pawnMove :: Board -> (ColNum , RowNum) -> Color -> [(ColNum, RowNum)]
pawnMove board loc@(col,row) color = let
    -- for normal movement of pawn piece
    moveSquares = case color of
        Black -> -- if row number is 7 then we can move twice
            pawnAdvance (\(col, row) -> (col, row-1)) (\(col, row) -> (col, row-2)) 7
        White -> -- if row number is 2 then we can move twice
            pawnAdvance (\(col, row) -> (col, row+1)) (\(col, row) -> (col, row+2)) 2
    -- for when pawn can capture an enemy piece diagonally 
    captureSquares = case color of
        Black ->
            pawnCapture (\(col, row) -> (col-1, row-1)) (\(col, row) -> (col+1, row-1))
        White ->
            pawnCapture (\(col, row) -> (col-1, row+1)) (\(col, row) -> (col+1, row+1))
    in moveSquares ++ captureSquares
    where
        pawnAdvance f1 f2 strtRow =
            let oneAdvance = lookup (f1 loc) board
                twoAdvance = lookup (f2 loc) board
            in  if isNothing oneAdvance && row == strtRow && isNothing twoAdvance
                then [f1 loc, f2 loc] else
                [f1 loc | isNothing oneAdvance]
        pawnCapture f1 f2 =
            let leftAdvance  = lookup (f1 loc) board
                rightAdvance = lookup (f2 loc) board
                leftCap = case leftAdvance of
                    Nothing -> False
                    x -> pColor (fromJust leftAdvance) /= color
                rightCap = case rightAdvance of
                    Nothing -> False
                    x -> pColor (fromJust rightAdvance) /= color
            in  if leftCap && rightCap
                    then [f1 loc, f2 loc] else
                if leftCap then [f1 loc] else
                    [f2 loc | rightCap]

kingMoves :: Board -> (RowNum, ColNum) -> Color -> [(RowNum, ColNum)]
kingMoves board loc@(x, y) color = filter (\pos -> shouldMove board pos color) possibleLocs
    where
        possibleLocs =
            [(x+1,y+1),(x+1,y-1), (x-1,y+1), (x-1,y-1), (x,y-1), (x-1,y), (x+1,y), (x,y+1)]

-- gets the list of possible moves for a piece depending on its piece type
getMoves :: GameState -> (Location, Piece) -> [(Location, Piece)]
getMoves (turn, board) (loc, piece) =
    let color = pColor piece
        checkPiece = lookup loc board
    in if isNothing checkPiece && color == turn
       then error "no piece at location"
       else if fromJust checkPiece /= piece
       then error "incorrect piece at location"
       else let
       locs = case pType piece of
         King -> kingMoves board loc color
         Queen -> rows ++ cols ++ diags
             where
                 rows = rowMoves board loc color []
                 cols = colMoves board loc color []
                 diags = diagMoves board loc color []
         Rook -> rows ++ cols
             where
                 rows = rowMoves board loc color []
                 cols = colMoves board loc color []
         Bishop -> diags
             where
                 diags = diagMoves board loc color []
         Knight -> knightMoves board loc color
         Pawn -> pawnMove board loc color
       in map (\loc -> (loc, piece)) locs

-- converts col numbers to letters like a typical chess board
prettyMoves :: [(ColNum, RowNum)] -> [(Char, RowNum)]
prettyMoves = map (\(col, row) -> (chr (64 + col), row))
----------------------------------------------------------------------------
--                          Display Board
---------------------------------------------------------------------------- 

-- Used to offset lines when printing the board
offsetStr = "  "

-- Returns the concatenation of the strings with a newline added at the end
format :: [String] -> String
format strs = concat $ strs ++ ["\n"]

-- Returns the strings with an offset at the front
offset :: [String] -> [String]
offset strs = offsetStr : strs

-- Returns a nicely formatted string that represents a board
printBoard :: GameState -> IO ()
printBoard (_,board) = putStr $ displayBoard board

displayBoard :: Board -> String
displayBoard b = makeRows b ++ makeLine ++ makeBorder

-- Creates the line with the labels for the columns of the board
makeBorder :: String
makeBorder = format $ offset (map (\x -> "  " ++ [x] ++ " ") ['a'..'h'])

-- Creates a string for all of the rows of the board
makeRows:: Board -> String
makeRows b = concatMap (makeRow b) [8,7..1]

-- Creates a string for a given row of the board
makeRow :: Board -> Int -> String
makeRow b n = format [makeLine, show n, " ", makeContent b n]

-- Creates a horizontal line
makeLine :: String
makeLine =  format $ offset (replicate 8 " ---")

-- Makes the middle of the cells
makeContent :: Board -> Int -> String
makeContent b n = concat $ ([(\ x -> "| " ++ makePiece b x ++ " ") (i, n) | i <- [1 .. 8]]) ++ ["|"]

-- Returns the representation of a piece, or a space if there is no piece at that location
makePiece :: Board -> Location -> String
makePiece b loc =
    maybe " " show (lookupVal loc b)

-- Just a simple lookup function
lookupVal :: Eq a => a -> [(a, b)] -> Maybe b
lookupVal key lst = lookupHelper ([snd x | x <- lst, key == fst x])

lookupHelper :: [b] -> Maybe b
lookupHelper [x]  = Just x
lookupHelper lst  = Nothing

------------------------------------------------------------------
--                      Game Engine
------------------------------------------------------------------

opColor :: Color -> Color
opColor Black = White
opColor White = Black

makeMove :: GameState -> (Location, Piece) -> Location -> GameState
makeMove (turn, board) (from, piece) to = let
    color = pColor piece
<<<<<<< HEAD
    possibleMoves = map snd $ getMoves (turn, board) (from, piece)
=======
    possibleMoves = map fst $ getMoves (turn, board) (from, piece) 
>>>>>>> bed475ce
    in if to `elem` possibleMoves && color == turn
    then let remBoard = filter (/= (from, piece)) board
    in (opColor color, (to, piece) : remBoard)
    else error "invalid move"


isWinner :: Board -> Maybe Outcome
isWinner board = let pieces = [piece | (loc,piece) <- board]
                 in
                     if elem (Piece Black King) pieces && notElem (Piece White King) pieces
                         then Just (Win Black)
                     else if elem (Piece White King) pieces && notElem (Piece Black King) pieces
                         then Just (Win White)
                     else if notElem (Piece White King) pieces && notElem (Piece Black King) pieces
                         then error "invalid board: both kings do not exist"
                     else Nothing

type EvalScore = Double
type ColoredPieces = [(Location, Piece)]

(whitePos, blackPos) = partition (\(loc, p) -> pColor p == White) blackTurnBoard

mobilityScore :: GameState -> ColoredPieces -> Int
mobilityScore state pieces = let
    allMoves = [getMoves state piece | piece <- pieces]
    in length $ concat allMoves

materialScore :: ColoredPieces -> Int
materialScore [] = 0
materialScore ((loc,p):ps) = case pType p of
    Queen -> 9 + materialScore ps
    Rook -> 5 + materialScore ps
    Bishop -> 3 + materialScore ps
    Knight -> 3 + materialScore ps
    Pawn -> 1 + materialScore ps
    x -> 0 + materialScore ps

eval :: GameState -> EvalScore
eval (turn, board) = let
    (whitePos, blackPos) = partition (\(loc, p) -> pColor p == White) board
    matScore = materialScore whitePos - materialScore blackPos
    whiteMobile = mobilityScore (turn,board) whitePos
    blackMobile = mobilityScore (turn,board) blackPos
    mobScore = fromIntegral (whiteMobile - blackMobile) / 5
    in fromIntegral matScore + mobScore


-- black eval is (-), white eval is (+), thus if black is winning the evaluation will be negative
-- use some evaluation funtion to calculate the position

--------------------------------------------
--               Best Play
-------------------------------------------

maxDepth = 4
type Move = (Location, Piece)
type PieceLocation = (Location, Piece)
-- generate the game tree by evaluating every possible move for every piece
-- generate all moves: [getMoves GameState piece | piece <- All Pieces]
-- for each move in all moves, call makeMove to return the updated GameState and do this recursively
-- p :: (Location, Piece)
-- allMoves :: list of tuple of piece that is being moves and all of its possible moves

statesForPiece :: GameState -> PieceLocation -> [Move] -> [(Move, GameState)]
statesForPiece state from@(loc, piece) moves = [(move, makeMove state from to) | move@(to,p) <- moves] 

bestPlay :: GameState -> Move
bestPlay curState@(turn, board) = let
    allMoves = [(p, getMoves curState p) | p <- board, pColor (snd p) == turn]
    nextStates = concat [statesForPiece curState piece moves | (piece, moves) <- allMoves]
    evalStates = map (\(mv, state) -> (eval state, (mv,state))) nextStates
    in fst $ snd $ maximum evalStates


--------------------------------------------
--               Test Code
-------------------------------------------

obviousMoveBlack = readState "rnbqkbnr/ppp1pp1p/6p1/3p3Q/3P4/4P3/PPP2PPP/RNB1KBNR b KQkq - 1 3"
obviousMoveWhite = readState "rnb1kbnr/ppp1pppp/8/3p4/3P2q1/4P2P/PPP2PP1/RNBQKBNR w KQkq - 1 4"

startingState = readState "rnbqkbnr/pppppppp/8/8/8/8/PPPPPPPP/RNBQKBNR w KQkq - 0 1"
startingBoard = getBoard startingState

midgameState = readState "r1b1kb1r/p4p1p/1qp2np1/3p4/2pP4/2N1PN2/PP2QPPP/R1B1K2R w KQkq - 0 11"
midgameBoard = getBoard midgameState

sampleState = readState "r1b1kb1r/ppp1pppp/8/3pn3/3P4/4P1P1/P2N1PP1/3K1B1R w kq - 0 13"
blkFavBoard = getBoard sampleState

blackTurnState = readState "r3kb1r/ppp3pp/5p2/3p1b2/6P1/4P3/P2NBPP1/3K3R b kq - 0 16"
blackTurnBoard = snd blackTurnState

sampleState2 = readState "r1b4r/p2k1pbp/1qp2np1/3P4/2pP4/2N2N2/PP2QPPP/R1B1K2R w KQ - 1 13"
sampleBoard2 = snd sampleState2

pawnTestState = readState "r2qkb1r/1pp2p2/2npbn2/pP2p2p/3P2p1/2N1PN1P/P1P2PP1/R1BQKB1R w kq - 2 10"
pawnTestBoard = snd $ readState "r2qkb1r/1pp2p2/2npbn2/pP2p2p/3P2p1/2N1PN1P/P1P2PP1/R1BQKB1R w kq - 2 10"

winnerState = readState "8/8/8/8/8/8/8/8 w kq - 2 10"
winnerBoard = snd $ readState "8/8/8/8/8/8/8/8 w kq - 2 10"

{-
testGetMoves :: [(RowNum, ColNum)]
testGetMoves = getMoves pawnTestState ((5,5),Piece Black Pawn)

testIncorrectGetMoves :: [(RowNum, ColNum)]
testIncorrectGetMoves = getMoves startingState ((2,5),Piece White Knight)

testAllPieces :: GameState -> [(Piece, [(Char, RowNum)])]
testAllPieces state@(_,board) = [(piece, prettyMoves  $ getMoves state (loc, piece)) | (loc, piece) <- board]
-}
--------------------------------------------
--               IO Stuff
--------------------------------------------               

loadGame :: FilePath -> IO GameState
loadGame f =
    do gs <- readFile f
       return (readState gs)

writeGame :: GameState -> FilePath -> IO ()
writeGame gs f =
    writeFile f (toFEN gs)

toFEN :: GameState -> String
toFEN (c, b) =
    let rowsFEN = map (rowToFEN b) [8,7..1]
    in concat $ rowsFEN ++ [" w "]

rowToFEN :: Board -> Int -> String
rowToFEN b r =
    let rowStr = map (makePiece b) ([(i, r) | i <- [1 .. 8]])
        groups = groupBy (\x y -> not $ (x == " " || y == " ") && x /= y) rowStr
        fen = map (\lst -> if head lst == " " then show $ length lst else concat lst) groups
    in concat $ if r /= 1 then fen ++ ["/"] else fen

putWinner :: GameState -> IO ()
putWinner gs = undefined<|MERGE_RESOLUTION|>--- conflicted
+++ resolved
@@ -19,11 +19,8 @@
 -- bool to determine end game state
 data Outcome = Win Color | Tie deriving (Show, Eq)
 
-<<<<<<< HEAD
 data Turn = TColor Color deriving (Show, Eq)
 
-=======
->>>>>>> bed475ce
 -- board is a list of location and the piece on that location
 type Board = [(Location, Piece)]
 
@@ -335,11 +332,7 @@
 makeMove :: GameState -> (Location, Piece) -> Location -> GameState
 makeMove (turn, board) (from, piece) to = let
     color = pColor piece
-<<<<<<< HEAD
-    possibleMoves = map snd $ getMoves (turn, board) (from, piece)
-=======
     possibleMoves = map fst $ getMoves (turn, board) (from, piece) 
->>>>>>> bed475ce
     in if to `elem` possibleMoves && color == turn
     then let remBoard = filter (/= (from, piece)) board
     in (opColor color, (to, piece) : remBoard)
