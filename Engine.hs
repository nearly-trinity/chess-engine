--- conflicted
+++ resolved
@@ -98,13 +98,7 @@
             rows = [1..8] `zip` splitOn "/" boardData
             in concat [readRow str rowNum 1 | (rowNum, str) <- rows]
         x -> error "invalid turn"
-<<<<<<< HEAD
     in (turn, (catMaybes board))
-
--- Used to offset lines when printing the board
-offsetStr = "  " 
-=======
-    in (turn, catMaybes board)
 
 -- helper for readBoard
 readRow :: String -> RowNum -> ColNum -> [Maybe (Location, Piece)]
@@ -221,18 +215,12 @@
         Knight -> undefined
         Pawn -> undefined    
 
-
-
-
-
-
-
-
-
-
-
-
->>>>>>> 4c3b4535
+----------------------------------------------------------------------------
+--                          Display Board
+---------------------------------------------------------------------------- 
+
+-- Used to offset lines when printing the board
+offsetStr = "  " 
 
 -- Returns the concatenation of the strings with a newline added at the end
 format :: [String] -> String
@@ -248,7 +236,6 @@
 --     putStr $ displayBoard $ snd startingPosition
 -- To see the output for the starting position
 
-<<<<<<< HEAD
 displayBoard :: Board -> String
 displayBoard b = makeBorder ++ makeRows b ++ makeLine
 
@@ -286,7 +273,3 @@
 lookupHelper :: [b] -> Maybe b
 lookupHelper [x]  = Just x
 lookupHelper lst  = Nothing
-=======
-
-
->>>>>>> 4c3b4535
