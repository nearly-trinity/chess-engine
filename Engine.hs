--- conflicted
+++ resolved
@@ -281,11 +281,6 @@
 format :: [String] -> String
 format strs = concat $ strs ++ ["\n"]
 
-<<<<<<< HEAD
-isWinner :: Board -> Won
-isWinner board = let pieces = [piece|(loc,piece)<-board]
-                 in not (Piece Black King `elem` pieces) || not (Piece White King `elem` pieces)
-=======
 -- Returns the strings with an offset at the front
 offset :: [String] -> [String]
 offset strs = offsetStr : strs
@@ -293,7 +288,6 @@
 -- Returns a nicely formatted string that represents a board
 printBoard :: Board -> IO ()
 printBoard board = putStr $ displayBoard board
->>>>>>> 128be850
 
 displayBoard :: Board -> String
 displayBoard b = makeRows b ++ makeLine ++ makeBorder
@@ -332,7 +326,7 @@
 lookupHelper lst  = Nothing
 
 ------------------------------------------------------------------
---                      Make Move
+--                      Game Engine
 ------------------------------------------------------------------
 
 makeMove :: Board -> (Location, Piece) -> Location -> Board
@@ -343,6 +337,11 @@
     in (to, piece) : remBoard
     else error "invalid move"
     
+
+isWinner :: Board -> Won
+isWinner board = let pieces = [piece | (loc,piece) <- board]
+                 in not (Piece Black King `elem` pieces) || not (Piece White King `elem` pieces)
+    
 --------------------------------------------
 --               Test Code
 -------------------------------------------
